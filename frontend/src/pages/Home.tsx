import { useState, useEffect } from 'react';
import { useNavigate } from 'react-router-dom';
import { Card, CardContent, CardDescription, CardHeader, CardTitle } from '@/components/ui/card';
import { Button } from '@/components/ui/button';
import { Input } from '@/components/ui/input';
import { Badge } from '@/components/ui/badge';
import CompactPlaceCard from '@/components/places/CompactPlaceCard';
import AppLogo from '@/components/logo/AppLogo';
import { getUser } from '@/utils/storage';
import { generatePersonalizedRecommendations, calculateLevel, getLevelTitle } from '@/utils/aiMock';
import { aiRouteService, AIRouteResponse } from '@/services/aiRouteService';
import { Place, User } from '@/types';
<<<<<<< HEAD
import { Sparkles, Award, Loader2, AlertCircle } from 'lucide-react';
import { toast } from '@/hooks/use-toast';
=======
import { Sparkles, Award, Loader2 } from 'lucide-react';
import { api } from '@/utils/api';
import { toast } from 'sonner';
>>>>>>> b6c121fe

const Home = () => {
  const navigate = useNavigate();
  const [user, setUser] = useState<User | null>(null);
  const [recommendations, setRecommendations] = useState<Place[]>([]);
  const [moodInput, setMoodInput] = useState('');
  const [isGenerating, setIsGenerating] = useState(false);
<<<<<<< HEAD
  const [aiRoute, setAiRoute] = useState<any>(null);
=======
>>>>>>> b6c121fe

  useEffect(() => {
    const currentUser = getUser();
    if (currentUser) {
      setUser(currentUser);
      const recs = generatePersonalizedRecommendations(
        currentUser.preferences.mood[0] || 'curious',
        60,
        currentUser.preferences.interests
      );
      setRecommendations(recs);
    }
  }, []);

  const handleMoodSearch = async () => {
<<<<<<< HEAD
    if (!user) return;

    const prompt = moodInput || user.preferences.mood[0] || 'curious';
    
    // If it's a simple mood, use mock data for quick response
    if (['adventurous', 'relaxed', 'curious', 'energetic'].includes(prompt.toLowerCase())) {
=======
    if (!user || !moodInput.trim()) {
      toast.error('Please enter how you\'re feeling');
      return;
    }

    setIsGenerating(true);
    try {
      // Call the AI route demo endpoint
      const response = await api.generateAIRouteDemo(
        `I'm feeling ${moodInput}. Show me places that match this mood in Berkeley, CA`,
        'Berkeley, CA'
      );

      if (response.error) {
        toast.error('Failed to generate recommendations');
        // Fallback to mock data
        const recs = generatePersonalizedRecommendations(
          moodInput || user.preferences.mood[0] || 'curious',
          60,
          user.preferences.interests
        );
        setRecommendations(recs);
      } else if (response.data?.route?.places) {
        // Convert AI route places to our Place format
        const aiPlaces: Place[] = response.data.route.places.map((place: any) => ({
          id: place.id,
          name: place.name,
          category: place.category,
          description: place.description,
          aiSummary: place.aiSummary || place.description,
          rating: place.rating,
          reviewCount: place.reviewCount,
          priceLevel: place.priceLevel,
          walkingTime: place.walkingTime,
          drivingTime: place.drivingTime,
          coordinates: place.coordinates,
          imageUrl: place.imageUrl,
          tags: place.tags || [],
          vibe: place.vibe || []
        }));
        setRecommendations(aiPlaces);
        toast.success(`Found ${aiPlaces.length} places for your mood!`);
      }
    } catch (error) {
      console.error('Error generating AI recommendations:', error);
      toast.error('Something went wrong. Using local recommendations.');
      // Fallback to mock data
>>>>>>> b6c121fe
      const recs = generatePersonalizedRecommendations(
        prompt,
        60,
        user.preferences.interests
      );
      setRecommendations(recs);
<<<<<<< HEAD
      return;
    }

    // For more complex prompts, use AI route generation
    setIsGenerating(true);
    try {
      const response: AIRouteResponse = await aiRouteService.generateRoute({
        prompt: `I want to explore and I'm feeling ${prompt}`
        // City will be auto-detected from the prompt
      });

      if (response.success && response.route) {
        const places = aiRouteService.convertAIRouteToPlaces(response.route);
        setRecommendations(places);
        setAiRoute(response.route);
        
        toast({
          title: "AI Route Generated!",
          description: `Found ${places.length} places for your ${prompt} mood`,
        });
      } else {
        // Fallback to mock data
        const recs = generatePersonalizedRecommendations(
          prompt,
          60,
          user.preferences.interests
        );
        setRecommendations(recs);
        
        toast({
          title: "Using Fallback Recommendations",
          description: "AI service unavailable, showing curated suggestions",
          variant: "destructive",
        });
      }
    } catch (error) {
      console.error('Error generating AI route:', error);
      // Fallback to mock data
      const recs = generatePersonalizedRecommendations(
        prompt,
        60,
        user.preferences.interests
      );
      setRecommendations(recs);
      
      toast({
        title: "Error",
        description: "Failed to generate AI route, showing fallback recommendations",
        variant: "destructive",
      });
=======
>>>>>>> b6c121fe
    } finally {
      setIsGenerating(false);
    }
  };

  const handlePlaceClick = (place: Place) => {
    navigate(`/place/${place.id}`);
  };

  const handleQuickMood = async (mood: string) => {
    setMoodInput(mood);
    if (!user) return;

    setIsGenerating(true);
    try {
      const response = await api.generateAIRouteDemo(
        `I'm feeling ${mood}. Show me places that match this mood in Berkeley, CA`,
        'Berkeley, CA'
      );

      if (response.error) {
        // Fallback to mock data
        const recs = generatePersonalizedRecommendations(mood, 60, user.preferences.interests);
        setRecommendations(recs);
      } else if (response.data?.route?.places) {
        const aiPlaces: Place[] = response.data.route.places.map((place: any) => ({
          id: place.id,
          name: place.name,
          category: place.category,
          description: place.description,
          aiSummary: place.aiSummary || place.description,
          rating: place.rating,
          reviewCount: place.reviewCount,
          priceLevel: place.priceLevel,
          walkingTime: place.walkingTime,
          drivingTime: place.drivingTime,
          coordinates: place.coordinates,
          imageUrl: place.imageUrl,
          tags: place.tags || [],
          vibe: place.vibe || []
        }));
        setRecommendations(aiPlaces);
        toast.success(`Found ${aiPlaces.length} places for ${mood} mood!`);
      }
    } catch (error) {
      console.error('Error generating AI recommendations:', error);
      const recs = generatePersonalizedRecommendations(mood, 60, user.preferences.interests);
      setRecommendations(recs);
<<<<<<< HEAD
      setAiRoute(null); // Clear AI route for quick moods
=======
    } finally {
      setIsGenerating(false);
>>>>>>> b6c121fe
    }
  };

  if (!user) return null;

  const userLevel = calculateLevel(user.streetCred);
  const levelTitle = getLevelTitle(userLevel);

  return (
    <div className="min-h-screen bg-gradient-to-br from-blue-50 to-indigo-100 dark:from-gray-900 dark:to-gray-800">
      {/* Mobile Header */}
      <header className="bg-white dark:bg-gray-800 shadow-sm sticky top-0 z-10">
        <div className="px-4 py-3">
          <div className="flex items-center justify-between">
            <div className="flex items-center gap-2">
              <AppLogo className="w-8 h-8" />
              <h1 className="text-lg font-bold">AI City Companion</h1>
            </div>
            <div className="flex items-center gap-2">
              <Award className="w-5 h-5 text-indigo-600" />
              <span className="text-sm font-semibold">Lv {userLevel}</span>
            </div>
          </div>
        </div>
      </header>

      <div className="px-4 py-4 space-y-4">
        {/* Welcome Section */}
        <div>
          <h2 className="text-2xl font-bold mb-1">Welcome, {user.name}!</h2>
          <p className="text-sm text-muted-foreground">
            {levelTitle} • {user.streetCred} Street Cred
          </p>
        </div>

        {/* Mood Search */}
        <Card className="border-2 border-indigo-200 bg-gradient-to-br from-white to-indigo-50 dark:from-gray-800 dark:to-indigo-950">
          <CardHeader className="pb-3">
            <CardTitle className="flex items-center gap-2 text-lg">
              <Sparkles className="w-5 h-5 text-indigo-600" />
              How are you feeling?
            </CardTitle>
            <CardDescription className="text-xs">
              Tell me your mood and I'll find perfect spots
            </CardDescription>
          </CardHeader>
          <CardContent className="space-y-3">
            <div className="flex gap-2">
              <Input
                placeholder="e.g., relaxed, adventurous, coffee culture..."
                value={moodInput}
                onChange={(e) => setMoodInput(e.target.value)}
                onKeyPress={(e) => e.key === 'Enter' && handleMoodSearch()}
                className="text-sm"
                disabled={isGenerating}
              />
<<<<<<< HEAD
              <Button 
                onClick={handleMoodSearch} 
                size="sm"
                disabled={isGenerating}
              >
=======
              <Button onClick={handleMoodSearch} size="sm" disabled={isGenerating || !moodInput.trim()}>
>>>>>>> b6c121fe
                {isGenerating ? (
                  <Loader2 className="w-4 h-4 animate-spin" />
                ) : (
                  <Sparkles className="w-4 h-4" />
                )}
              </Button>
            </div>
            
            <div className="flex flex-wrap gap-2">
              {['adventurous', 'relaxed', 'curious', 'energetic'].map(mood => (
                <Badge
                  key={mood}
                  variant={moodInput === mood ? 'default' : 'outline'}
                  className="cursor-pointer text-xs"
                  onClick={() => handleQuickMood(mood)}
                >
                  {mood}
                </Badge>
              ))}
            </div>
          </CardContent>
        </Card>

        {/* AI Route Info */}
        {aiRoute && (
          <Card className="border-2 border-green-200 bg-gradient-to-br from-white to-green-50 dark:from-gray-800 dark:to-green-950">
            <CardHeader className="pb-3">
              <CardTitle className="flex items-center gap-2 text-lg">
                <Sparkles className="w-5 h-5 text-green-600" />
                AI Generated Route: {aiRoute.name}
              </CardTitle>
              <CardDescription className="text-xs">
                {aiRoute.narrative.substring(0, 100)}...
              </CardDescription>
            </CardHeader>
            <CardContent>
              <div className="flex items-center gap-4 text-sm text-muted-foreground">
                <span>📍 {aiRoute.places.length} places</span>
                <span>🚶 {aiRoute.total_walking_time} min walk</span>
                <span>🚗 {aiRoute.total_driving_time} min drive</span>
              </div>
            </CardContent>
          </Card>
        )}

        {/* Recommendations */}
        <div>
          <div className="flex items-center justify-between mb-3">
            <h3 className="text-lg font-bold">
              {aiRoute ? 'AI Route Places' : 'For You'}
            </h3>
            <Button 
              variant="outline" 
              size="sm"
              onClick={() => navigate('/ai-route-builder')}
              className="text-xs"
            >
              AI Route Builder
            </Button>
          </div>
          
          {recommendations.length === 0 && !isGenerating ? (
            <Card className="p-6 text-center">
              <AlertCircle className="w-8 h-8 text-muted-foreground mx-auto mb-2" />
              <p className="text-muted-foreground">No recommendations found. Try a different mood!</p>
            </Card>
          ) : (
            <div className="grid grid-cols-2 gap-3">
              {recommendations.slice(0, 6).map(place => (
                <CompactPlaceCard
                  key={place.id}
                  place={place}
                  onClick={handlePlaceClick}
                />
              ))}
            </div>
          )}
        </div>
      </div>
    </div>
  );
};

export default Home;<|MERGE_RESOLUTION|>--- conflicted
+++ resolved
@@ -10,14 +10,9 @@
 import { generatePersonalizedRecommendations, calculateLevel, getLevelTitle } from '@/utils/aiMock';
 import { aiRouteService, AIRouteResponse } from '@/services/aiRouteService';
 import { Place, User } from '@/types';
-<<<<<<< HEAD
 import { Sparkles, Award, Loader2, AlertCircle } from 'lucide-react';
-import { toast } from '@/hooks/use-toast';
-=======
-import { Sparkles, Award, Loader2 } from 'lucide-react';
 import { api } from '@/utils/api';
 import { toast } from 'sonner';
->>>>>>> b6c121fe
 
 const Home = () => {
   const navigate = useNavigate();
@@ -25,10 +20,7 @@
   const [recommendations, setRecommendations] = useState<Place[]>([]);
   const [moodInput, setMoodInput] = useState('');
   const [isGenerating, setIsGenerating] = useState(false);
-<<<<<<< HEAD
   const [aiRoute, setAiRoute] = useState<any>(null);
-=======
->>>>>>> b6c121fe
 
   useEffect(() => {
     const currentUser = getUser();
@@ -44,19 +36,25 @@
   }, []);
 
   const handleMoodSearch = async () => {
-<<<<<<< HEAD
-    if (!user) return;
+    if (!user || !moodInput.trim()) {
+      toast.error('Please enter how you\'re feeling');
+      return;
+    }
 
     const prompt = moodInput || user.preferences.mood[0] || 'curious';
     
     // If it's a simple mood, use mock data for quick response
     if (['adventurous', 'relaxed', 'curious', 'energetic'].includes(prompt.toLowerCase())) {
-=======
-    if (!user || !moodInput.trim()) {
-      toast.error('Please enter how you\'re feeling');
+      const recs = generatePersonalizedRecommendations(
+        prompt,
+        60,
+        user.preferences.interests
+      );
+      setRecommendations(recs);
       return;
     }
 
+    // For more complex prompts, use AI route generation
     setIsGenerating(true);
     try {
       // Call the AI route demo endpoint
@@ -99,66 +97,12 @@
       console.error('Error generating AI recommendations:', error);
       toast.error('Something went wrong. Using local recommendations.');
       // Fallback to mock data
->>>>>>> b6c121fe
       const recs = generatePersonalizedRecommendations(
         prompt,
         60,
         user.preferences.interests
       );
       setRecommendations(recs);
-<<<<<<< HEAD
-      return;
-    }
-
-    // For more complex prompts, use AI route generation
-    setIsGenerating(true);
-    try {
-      const response: AIRouteResponse = await aiRouteService.generateRoute({
-        prompt: `I want to explore and I'm feeling ${prompt}`
-        // City will be auto-detected from the prompt
-      });
-
-      if (response.success && response.route) {
-        const places = aiRouteService.convertAIRouteToPlaces(response.route);
-        setRecommendations(places);
-        setAiRoute(response.route);
-        
-        toast({
-          title: "AI Route Generated!",
-          description: `Found ${places.length} places for your ${prompt} mood`,
-        });
-      } else {
-        // Fallback to mock data
-        const recs = generatePersonalizedRecommendations(
-          prompt,
-          60,
-          user.preferences.interests
-        );
-        setRecommendations(recs);
-        
-        toast({
-          title: "Using Fallback Recommendations",
-          description: "AI service unavailable, showing curated suggestions",
-          variant: "destructive",
-        });
-      }
-    } catch (error) {
-      console.error('Error generating AI route:', error);
-      // Fallback to mock data
-      const recs = generatePersonalizedRecommendations(
-        prompt,
-        60,
-        user.preferences.interests
-      );
-      setRecommendations(recs);
-      
-      toast({
-        title: "Error",
-        description: "Failed to generate AI route, showing fallback recommendations",
-        variant: "destructive",
-      });
-=======
->>>>>>> b6c121fe
     } finally {
       setIsGenerating(false);
     }
@@ -207,12 +151,9 @@
       console.error('Error generating AI recommendations:', error);
       const recs = generatePersonalizedRecommendations(mood, 60, user.preferences.interests);
       setRecommendations(recs);
-<<<<<<< HEAD
       setAiRoute(null); // Clear AI route for quick moods
-=======
     } finally {
       setIsGenerating(false);
->>>>>>> b6c121fe
     }
   };
 
@@ -269,15 +210,7 @@
                 className="text-sm"
                 disabled={isGenerating}
               />
-<<<<<<< HEAD
-              <Button 
-                onClick={handleMoodSearch} 
-                size="sm"
-                disabled={isGenerating}
-              >
-=======
               <Button onClick={handleMoodSearch} size="sm" disabled={isGenerating || !moodInput.trim()}>
->>>>>>> b6c121fe
                 {isGenerating ? (
                   <Loader2 className="w-4 h-4 animate-spin" />
                 ) : (
