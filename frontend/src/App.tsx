--- conflicted
+++ resolved
@@ -35,16 +35,12 @@
       <BrowserRouter>
         <Routes>
           <Route path="/" element={
-<<<<<<< HEAD
-            <ProtectedRoute>
+            <AppLayout>
               <AIExplorer />
-            </ProtectedRoute>
+            </AppLayout>
           } />
           <Route path="/home" element={
-            <ProtectedRoute>
-=======
             <AppLayout>
->>>>>>> b6c121fe
               <Home />
             </AppLayout>
           } />
@@ -69,9 +65,9 @@
             </AppLayout>
           } />
           <Route path="/ai-route-builder" element={
-            <ProtectedRoute>
+            <AppLayout>
               <AIRouteBuilder />
-            </ProtectedRoute>
+            </AppLayout>
           } />
           <Route path="*" element={<NotFound />} />
         </Routes>
